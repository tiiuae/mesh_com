<<<<<<< HEAD
docker build -t seccomms .
docker run -it --privileged --net="host"  -v /hsm:/opt/mesh_com/modules/sc-mesh-secure-deployment/src/authentication/hsm  --rm seccomms /bin/bash
=======
#! /bin/bash
function help
{
    echo
    echo "Usage: sudo ./start-docker.sh <docker_env"
    echo "Parameters:"
    echo "      <docker_env>"
    echo "example:"
    echo "sudo ./start-docker.sh ubuntu/sec_os"
    exit
}

echo "sudo  start-docker.sh $1"
    if [[ -z "$1" ]]; then
        echo "check arguments..."
        help
    fi

docker_exec_env=$1

if [ -f /etc/os-release ]; then
    . /etc/os-release
    OS=$NAME
    VER=$VERSION_ID
elif [ -f /etc/lsb-release ]; then
    . /etc/lsb-release
    OS=$DISTRIB_ID
    VER=$DISTRIB_RELEASE
fi
if [ "$OS" == "Ubuntu" ]; then
    docker build -t comms_vm .
    docker run -it --privileged --net="host" --rm comms_vm /bin/bash
elif [ "$OS" == "Buildroot" ]; then
    if [ "$docker_exec_env" == "sec_os" ]; then
        if [ ! -f "/opt/container-data/mesh" ]; then
            # create persist mesh container data partation
            # data/container-data/mesh
            # ├── state.json
            # └── wpa_supplicant_11s.conf
            # └── wpa_supplicant_sta.conf
            # └── wpa_supplicant_ap.conf
            mkdir -p /opt/container-data/mesh
        fi
        # change rootfs location once its mounted in dedicated partation
        if [ -f "/root/rootfs.tgz" ]; then
            cat /root/rootfs.tgz | docker import - comms_vm
        else
            docker import - comms_vm < /rootfs.tar
        fi
        docker run --env EXECUTION_CTX='docker' -it --privileged --net="host" -v /opt/container-data/mesh:/opt comms_vm /bin/bash
        #Add restart policy of the container if it stops or device rebooted
        docker update --restart unless-stopped comms_vm
    elif [ "$docker_exec_env" == "ubuntu" ]; then
        docker build -t comms_vm .
        docker run -it --privileged --net="host" --rm comms_vm /bin/bash
    fi
fi
>>>>>>> 3ca196f1
<|MERGE_RESOLUTION|>--- conflicted
+++ resolved
@@ -1,7 +1,3 @@
-<<<<<<< HEAD
-docker build -t seccomms .
-docker run -it --privileged --net="host"  -v /hsm:/opt/mesh_com/modules/sc-mesh-secure-deployment/src/authentication/hsm  --rm seccomms /bin/bash
-=======
 #! /bin/bash
 function help
 {
@@ -58,5 +54,4 @@
         docker build -t comms_vm .
         docker run -it --privileged --net="host" --rm comms_vm /bin/bash
     fi
-fi
->>>>>>> 3ca196f1
+fi