--- conflicted
+++ resolved
@@ -1,14 +1,7 @@
 #! /bin/bash
 
-<<<<<<< HEAD
-MESH_FOLDER="/opt/mesh_com"
 
 # Define constants
-MESH_VERSION="1.5"
-=======
-
-# Define constants
->>>>>>> 995587ff
 MESH_FOLDER="/opt/mesh_com"
 SC_MESH_FOLDER="$MESH_FOLDER/modules/sc-mesh-secure-deployment/src/1_5"
 COMMON_FOLDER="$SC_MESH_FOLDER/common"
@@ -18,8 +11,6 @@
 AUTH_AP_CONF="$FEATURES_FOLDER/auth_ap.yaml"
 DHCPD_LEASES="/var/lib/dhcp/dhcpd.leases"
 
-<<<<<<< HEAD
-=======
 COMMS_PCB_VERSION_FILE="/opt/hardware/comms_pcb_version"
 
 
@@ -52,7 +43,6 @@
 ifname_ap="$(ifconfig -a | grep "wlan*" | awk -F':' '{ print $1 }')"
 
 
->>>>>>> 995587ff
 calculate_wifi_channel()
 {
     # arguments:
@@ -87,17 +77,6 @@
 
   #copy libraries for pypcap
 
-<<<<<<< HEAD
-  cd $MESH_FOLDER/modules/utils/package/python_packages
-  for f in {*.whl,*.gz};
-  do
-    name="$(echo $f | cut -d'-' -f1)"
-    if python -c 'import pkgutil; exit(not pkgutil.find_loader("$name"))'; then
-      echo $name "installed"
-    else
-      echo $name "not found"
-      echo "installing" $name
-=======
   cd $MESH_FOLDER/modules/utils/package/python_packages || exit
   for f in {*.whl,*.gz};
   do
@@ -107,7 +86,6 @@
     else
       echo "$name" "not found"
       echo "installing" "$name"
->>>>>>> 995587ff
       pip install --no-index "$f" --find-links .;
   fi
   done;
@@ -118,18 +96,6 @@
     tar -C $MESH_FOLDER/modules/utils/package/ -zxvf $MESH_FOLDER/modules/utils/package/machine_learning_packages.tar.gz
     tar -C $MESH_FOLDER/modules/utils/package/ -zxvf $MESH_FOLDER/modules/utils/package/machine_learning2.tar.gz
 
-<<<<<<< HEAD
-    cd $MESH_FOLDER/modules/utils/package/machine_learning_packages
-
-    for f in {*.whl,*.gz};
-    do
-      name="$(echo $f | cut -d'-' -f1)"
-      if python -c 'import pkgutil; exit(not pkgutil.find_loader("$name"))'; then
-        echo $name "installed"
-      else
-        echo $name "not found"
-        echo "installing" $name
-=======
     cd $MESH_FOLDER/modules/utils/package/machine_learning_packages || exit
 
     for f in {*.whl,*.gz};
@@ -140,24 +106,11 @@
       else
         echo "$name" "not found"
         echo "installing" "$name"
->>>>>>> 995587ff
         pip install --no-index "$f" --find-links .;
     fi
     done;
     cd .. ;
 
-<<<<<<< HEAD
-    cd $MESH_FOLDER/modules/utils/package/machine_learning2
-
-    for f in {*.whl,*.gz};
-    do
-      name="$(echo $f | cut -d'-' -f1)"
-      if python -c 'import pkgutil; exit(not pkgutil.find_loader("$name"))'; then
-        echo $name "installed"
-      else
-        echo $name "not found"
-        echo "installing" $name
-=======
     cd $MESH_FOLDER/modules/utils/package/machine_learning2 || exit
 
     for f in {*.whl,*.gz};
@@ -169,7 +122,6 @@
       else
         echo "$name" "not found"
         echo "installing" "$name"
->>>>>>> 995587ff
         pip install --no-index "$f" --find-links .;
     fi
     done;
@@ -180,39 +132,12 @@
   fi
 }
 
-<<<<<<< HEAD
-configure()
-{
-  if [ -f "/opt/mesh.conf" ]; then
-      source /opt/mesh.conf
-      mode=$CONCURRENCY
-      ch=$MCC_CHANNEL
-      ipaddr=$IP
-      nmask=$MASK
-      cc=$COUNTR
-      psk=$KEY
-      txpwr=$TXPOWER
-      algo=$ROUTING
-      mesh_if=$MESH_VIF
-      meshVersion=$MSVERSION
-      ML=$ML
-  else
-      mode="mesh"
-  fi
-}
-=======
->>>>>>> 995587ff
 
 mesh_service()
 {
   #start mesh service if mesh provisioning is done
-<<<<<<< HEAD
-  hw_platform=$(cat /proc/cpuinfo | grep Model | awk '{print $5}')
-  if [ $hw_platform == "Compute" ]; then
-=======
   hw_platform=$(grep Model /proc/cpuinfo| awk '{print $5}')
   if [ "$hw_platform" == "Compute" ]; then
->>>>>>> 995587ff
     if [ -f "/opt/S9011sMesh" ]; then
       #start Mesh service
       echo "starting 11s mesh service"
@@ -236,19 +161,10 @@
          ifconfig br-lan down
          brctl delbr br-lan
    fi
-<<<<<<< HEAD
-   ifname_ap="$(ifconfig -a | grep wlan* | awk -F':' '{ print $1 }')"
-   ifname_mp="$(ifconfig -a | grep wlp1* | awk -F':' '{ print $1 }')"
-   ifconfig $ifname_ap down
-   ifconfig $ifname_mp down
-   ifconfig $ifname_ap up
-   ifconfig $ifname_mp up
-=======
    ifconfig "$ifname_ap" down
    ifconfig "$mesh_if" down
    ifconfig "$ifname_ap" up
    ifconfig "$mesh_if" up
->>>>>>> 995587ff
    if [ -z "$1" ]; then
     exit 1
   fi
@@ -256,17 +172,10 @@
 
 clean_up()
 {
-<<<<<<< HEAD
-  cd $SC_MESH_FOLDER
-  if [ -d "auth/" ]
-  then
-    rm *.der; rm -r auth/; rm -r pubKeys/
-=======
   cd "$SC_MESH_FOLDER" || exit
   if [ -d "auth/" ]
   then
     rm ./*.der; rm -r auth/; rm -r pubKeys/
->>>>>>> 995587ff
   fi
 }
 
@@ -283,18 +192,12 @@
 
 bug_initializing()
 {
-<<<<<<< HEAD
-/sbin/ip link set wlan0 down
-/sbin/ip link set wlan0 name wlan1
-/sbin/ip link set wlan1 up
-=======
   iface=$(ifconfig -a | grep "wlan*" | awk -F':' '{ print $1 }')
   if [ "$iface" == 'wlan0' ]; then
     /sbin/ip link set wlan0 down
     /sbin/ip link set wlan0 name wlan1
     /sbin/ip link set wlan1 up
   fi
->>>>>>> 995587ff
 }
 
 
@@ -304,11 +207,7 @@
   # Loop until we generate a valid IP address
   while true; do
     # Generate a random number between 2 and 254
-<<<<<<< HEAD
-    rand_num=$((2 + $RANDOM % 253))
-=======
     rand_num=$((2 + RANDOM % 253))
->>>>>>> 995587ff
 
     # Use the random number as the last octet of the IP address
     if [ "$rand_num" -ne "$last_oct" ]; then
@@ -338,40 +237,19 @@
 }
 
 
-<<<<<<< HEAD
-start_mesh() {
-  cd "$SC_MESH_FOLDER"
-=======
 start_mesh_1_5() {
   cd "$SC_MESH_FOLDER" || exit
->>>>>>> 995587ff
   python3 -u main.py
 }
 
 
 get_unused_network() {
   local used_networks="$1"
-<<<<<<< HEAD
-  local available_networks=($(seq 15 50 | grep -Fxv -e{10,"used_networks[@]"} | shuf))
-=======
   mapfile -t  available_networks < <(seq 15 50 | grep -Fxv -e{10,"used_networks[@]"} | shuf)
->>>>>>> 995587ff
   local unused_network="1${available_networks[0]}.0.0"
   echo "$unused_network"
 }
 
-<<<<<<< HEAD
-configure
-bug_initializing
-
-###Deciding IP address to be assigned to br-lan from WiFi MAC
-mesh_if_mac="$(ip -brief link | grep "$mesh_if" | awk '{print $3; exit}')"
-ip_random="$(echo "$mesh_if_mac" | cut -b 16-17)"
-br_lan_ip="192.168.1."$((16#$ip_random))
-
-
-if [ "$MESH_VERSION" == "1.5" ]; then
-=======
 
 bridge_settings() {
     brctl addbr br-lan
@@ -411,7 +289,6 @@
 
 
 if [ "$meshVersion" == "1.5" ]; then
->>>>>>> 995587ff
   clean_up
   install_packages
   # Generate a random IP address for the mesh network
@@ -422,12 +299,8 @@
   update_mesh_com_conf "$random_ip"
 
   # Check if the network is available and generate a new one if necessary
-<<<<<<< HEAD
-  used_networks=($(get_available_networks))
-=======
   #used_networks=($(get_available_networks))
   mapfile -t used_networks < <(get_available_networks)
->>>>>>> 995587ff
   if [[ "${#used_networks[@]}" -gt 0 ]]; then
     unused_network="$(get_unused_network "${used_networks[@]}")"
     auth_ap="$unused_network.1"
@@ -439,11 +312,7 @@
   # Update authentication AP configuration file with the new IP
   update_auth_ap_conf "$auth_ap"
 
-<<<<<<< HEAD
-  prov=$(cat $SC_MESH_FOLDER/features.yaml |grep provisioning | awk '{ print $2}')
-=======
   prov=$(grep provisioning  $SC_MESH_FOLDER/features.yaml | awk '{ print $2}')
->>>>>>> 995587ff
 
   if ! $prov ; #no provisioning
   then
@@ -457,12 +326,6 @@
 
   cp $COMMON_FOLDER/test/root_cert.der /etc/ssl/certs/ # this is for testing only, must be provided
 
-<<<<<<< HEAD
-  uid=$(echo -n $mesh_if_mac | b2sum -l 32)
-  uid=${uid::-1}
-  /bin/bash $MESH_FOLDER/common/scripts/generate_keys.sh $uid
-  start_mesh
-=======
   uid=$(echo -n "$mesh_if_mac" | b2sum -l 32)
   uid=${uid::-1}
   /bin/bash "$MESH_FOLDER"/common/scripts/generate_keys.sh "$uid"
@@ -472,7 +335,6 @@
     provisioning true
     mesh_service
     bridge_settings
->>>>>>> 995587ff
 fi
 
 
@@ -486,12 +348,7 @@
   #Connect to default GW AP
   wpa_supplicant -Dnl80211 -i "$ifname_ap" -c ap.conf -B
   sleep 3
-<<<<<<< HEAD
-  udhcpc -i $iface
-
-=======
   udhcpc -i "$ifname_ap"
->>>>>>> 995587ff
 elif [ "$mode" = "ap+mesh_mcc" ]; then
   # Create bridge br-lan
   mesh_service
@@ -502,23 +359,6 @@
   calculate_wifi_channel "$ch"
   ifconfig "$ifname_ap" up
 
-<<<<<<< HEAD
- # AP hostapd config
-cat <<EOF >/var/run/hostapd.conf
-country_code=AE
-interface=$ifname_ap
-ssid=$ssid
-hw_mode=g
-channel=7
-macaddr_acl=0
-auth_algs=1
-ignore_broadcast_ssid=0
-wpa=2
-wpa_passphrase=ssrcdemo
-wpa_key_mgmt=WPA-PSK
-wpa_pairwise=TKIP
-rsn_pairwise=CCMP
-=======
    # AP hostapd config
     cat <<EOF >/var/run/hostapd.conf
     country_code=AE
@@ -534,7 +374,6 @@
     wpa_key_mgmt=WPA-PSK
     wpa_pairwise=TKIP
     rsn_pairwise=CCMP
->>>>>>> 995587ff
 EOF
 
   # Start AP
@@ -542,11 +381,7 @@
   # Bridge AP and Mesh
   if [ "$algo" = "olsr" ]; then
         brctl addif br-lan "$mesh_if" "$ifname_ap"
-<<<<<<< HEAD
-        iptables -A FORWARD --in-interface $mesh_if -j ACCEPT
-=======
         iptables -A FORWARD --in-interface "$mesh_if" -j ACCEPT
->>>>>>> 995587ff
         killall olsrd 2>/dev/null
         (olsrd -i br-lan -d 0)&
   else
@@ -554,35 +389,22 @@
         brctl addif br-lan bat0 "$ifname_ap"
         iptables -A FORWARD --in-interface bat0 -j ACCEPT
   fi
-<<<<<<< HEAD
-  ifconfig br-lan $br_lan_ip netmask "255.255.255.0"
-=======
   ifconfig br-lan "$br_lan_ip" netmask "255.255.255.0"
->>>>>>> 995587ff
   ifconfig br-lan up
   echo
   ifconfig br-lan
   # Add forwarding rules from AP to $mesh_if interface
   iptables -P FORWARD ACCEPT
   route del -net 192.168.1.0 gw 0.0.0.0 netmask 255.255.255.0 dev br-lan
-<<<<<<< HEAD
-  route add -net 192.168.1.0 gw $br_lan_ip netmask 255.255.255.0 dev br-lan
-  iptables --table nat -A POSTROUTING --out-interface $ifname_ap -j MASQUERADE
-=======
   route add -net 192.168.1.0 gw "$br_lan_ip" netmask 255.255.255.0 dev br-lan
   iptables --table nat -A POSTROUTING --out-interface "$ifname_ap" -j MASQUERADE
->>>>>>> 995587ff
 
   #setup minimalistic Mumble server configuration
   rm /etc/umurmur.conf
   cp /opt/mesh_com/modules/utils/docker/umurmur.conf /etc/umurmur.conf
   #Get GW IP
   if [ "$mode" = "sta+mesh" ]; then
-<<<<<<< HEAD
-    gw_ip=$(ifconfig $iface | grep "inet " | awk '{ print $2 }')
-=======
     gw_ip=$(ifconfig "$ifname_ap" | grep "inet " | awk '{ print $2 }')
->>>>>>> 995587ff
   elif [ "$mode" = "ap+mesh" ]; then
     gw_ip=$(ifconfig br-lan | grep "inet " | awk '{ print $2 }')
   fi
@@ -590,109 +412,6 @@
   echo "bindaddr = "\"$gw_ip\"";" >> /etc/umurmur.conf
   sleep 10
   umurmurd
-<<<<<<< HEAD
-
-elif [ "$mode" == "ap+mesh_scc" ]; then
-  mesh_service
-  # chanbw config
-  mount -t debugfs none /sys/kernel/debug
-  if [ -f "/sys/kernel/debug/ieee80211/phy0/ath9k/chanbw" ]; then
-      echo 20 > /sys/kernel/debug/ieee80211/phy0/ath9k/chanbw
-  fi
-
-  wifidev="$(ifconfig -a | grep wlp1* | awk -F':' '{ print $1 }')"
-  # Radio parameters
-  iw dev "$wifidev" set txpower limit "$txpwr"00
-
-  # RPi activity led config
-  echo "phy0tx" > /sys/class/leds/led0/trigger
-
-  #Create static mac addr for Batman if
-  eth0_mac="$(ip -brief link | grep eth0 | awk '{print $3; exit}')"
-  batif_mac="00:00:$(echo "$eth0_mac" | cut -b 7-17)"
-  ifconfig bat0 hw ether "$batif_mac"
-
-  brctl addbr br-lan
-  # AP setup
-
-  pcie_radio_mac="$(ip -brief link | grep "$wifidev" | awk '{print $3; exit}')"
-  ssid="p2p#$(echo "$pcie_radio_mac" | cut -b 13-14,16-17)"
-
-  ifname_ap="$wifidev-1"
-  iw dev "$wifidev" interface add "$ifname_ap" type managed addr "00:01:$(echo "$pcie_radio_mac" | cut -b 7-17)"
-
-  # Set frequency band and channel from given frequency
-   calculate_wifi_channel $ch
-
-# AP hostapd config
-cat <<EOF >/var/run/hostapd.conf
-ctrl_interface=/var/run/hostapd
-interface=$ifname_ap
-hw_mode=$retval_band
-channel=$retval_channel
-
-ieee80211h=1
-ieee80211d=1
-country_code=$cc
-
-ssid=$ssid
-auth_algs=1
-wpa=2
-wpa_key_mgmt=WPA-PSK
-rsn_pairwise=CCMP
-wpa_passphrase=$psk
-
-wmm_enabled=1
-#beacon_int=1000
-
-### IEEE 802.11n
-ieee80211n=1
-#ht_capab=[HT40+][LDPC][SHORT-GI-20][SHORT-GI-40][TX-STBC][RX-STBC1][DSSS_CCK-40]
-
-### IEEE 802.11ac
-#ieee80211ac=1
-#vht_capab=[MAX-MPDU-11454][RXLDPC][SHORT-GI-80][TX-STBC-2BY1][RX-STBC-1]
-EOF
-
-  # Start AP
-  /usr/sbin/hostapd -B /var/run/hostapd.conf -dd -f /tmp/hostapd_"$ifname_ap".log
-
-  # Bridge AP and Mesh
-  brctl addif br-lan bat0 "$ifname_ap"
-  ifconfig br-lan "$ipaddr" netmask "$nmask"
-  ifconfig br-lan up
-  echo
-  ifconfig br-lan
-  iptables -P FORWARD ACCEPT
-  ip addr flush dev bat0
-  echo "Mesh Point + AP done."
-else
-  brctl addbr br-lan
-  # Bridge eth1 and Mesh
-  brctl addif br-lan bat0 eth1
-  echo $br_lan_ip
-  ifconfig br-lan $br_lan_ip netmask "255.255.255.0"
-  ifconfig br-lan up
-  echo
-  ifconfig br-lan
-  # Add forwarding rules from AP to bat0 interface
-  iptables -P FORWARD ACCEPT
-  route del -net 192.168.1.0 gw 0.0.0.0 netmask 255.255.255.0 dev br-lan
-  route add -net 192.168.1.0 gw $br_lan_ip netmask 255.255.255.0 dev br-lan
-  iptables -A FORWARD --in-interface bat0 -j ACCEPT
-  iptables --table nat -A POSTROUTING --out-interface $br_lan_ip -j MASQUERADE
-
-#start gw manager
-#nohup python -u /opt/mesh_com/modules/sc-mesh-secure-deployment/src/gw/main.py
-# current path is /opt/mesh_com-mesh_com_1.5/modules/sc-mesh-secure-deployment/src/1_5
-nohup python -u ../gw/main.py
-
-fi
-
-
-#start comms sleeve web server for companion phone
-#nohup python -u /opt/mesh_com/modules/utils/docker/comms_sleeve_server.py -ip $br_lan_ip -ap_if $ifname_ap  -mesh_if bat0
-=======
   elif [ "$mode" == "ap+mesh_scc" ]; then
     sleep 2
     # chanbw config
@@ -773,5 +492,4 @@
 
 #start comms sleeve web server for companion phone
 #nohup python -u /opt/mesh_com/modules/utils/docker/comms_sleeve_server.py -ip $br_lan_ip -ap_if $ifname_ap  -mesh_if $mesh_if
-nohup python -u "$MESH_FOLDER"/modules/sc-mesh-secure-deployment/src/gw/main.py
->>>>>>> 995587ff
+nohup python -u "$MESH_FOLDER"/modules/sc-mesh-secure-deployment/src/gw/main.py