--- conflicted
+++ resolved
@@ -111,20 +111,15 @@
 
 def get_interface(pattern):
     interface_list = netifaces.interfaces()
-<<<<<<< HEAD
     interface = filter(lambda x: pattern in x, interface_list)
     pre = list(interface)
     if not pre:
         print('> ERROR: Interface ' + pattern + ' not found!')
     else:
-        return pre[0]
-=======
-    interface = filter(lambda x: 'wlx' in x, interface_list)
     if not list(interface):
         mesh_interface = filter(lambda x: 'wla' in x or 'wlp' in x, interface_list)
         return  list(mesh_interface)[0]
-    return list(interface)[0]
->>>>>>> 70a346d8
+        return pre[0]
 
 
 def ubuntu_gw(gw_inf):
