Name                                Stmts   Miss  Cover   Missing
-----------------------------------------------------------------
mdm_agent.py                          458    110    76%   115-117, 190, 209-210, 215-216, 246, 250-254, 265-273, 282-284, 290, 310-319, 325-353, 364, 378-379, 388-392, 406, 408, 441-456, 464-474, 492-496, 591, 650, 661-667, 680-681, 702, 713-719, 740-741, 748-749, 756-757, 787-793, 796-817, 825-827, 833, 853-854, 864, 921
src/__init__.py                         0      0   100%
src/bat_ctrl_utils.py                 129     16    88%   77-78, 134-135, 160-161, 172, 192-193, 223-224, 253-254, 276-278
src/cbma_adaptation.py                516     53    90%   130-131, 257-258, 330, 378-379, 431-433, 499, 543-546, 560, 587-589, 626-627, 644-645, 650-654, 657-658, 668, 701-702, 732-733, 772-774, 787, 803-807, 823-824, 864-865, 896, 910-921, 944-945, 975-976
src/cbma_paths.py                       7      0   100%
src/comms_command.py                  192     39    80%   88, 90, 94-102, 105, 107, 112, 117, 121, 142-144, 147-150, 155-157, 164, 175, 189-190, 235-240, 251, 262, 291, 309-310, 322, 336-337, 349, 373-375
src/comms_common.py                    26      0   100%
src/comms_config_store.py              21      0   100%
src/comms_controller.py                38      5    87%   33, 48, 79-82
src/comms_if_monitor.py                56      2    96%   95-96
src/comms_service_discovery.py         88     14    84%   114-115, 147, 152-153, 162, 180-211
src/comms_settings.py                 253     25    90%   156-157, 172-192, 257-264, 320-323, 363, 370
src/comms_status.py                   302     23    92%   70, 194, 225-227, 240-242, 247, 251-253, 257-261, 270, 278, 294, 302, 330, 433, 436-438
src/constants.py                       47      0   100%
src/interface.py                        5      0   100%
src/validation.py                     104      2    98%   221-222
tests/__init__.py                       0      0   100%
tests/service_discovery_helper.py      22      0   100%
tests/test_bat_ctrl_utils.py          129     10    92%   232-233, 241-242, 245-246, 249-250, 253-254
tests/test_cbma_adaptation.py         248      8    97%   274-277, 282-283, 292-293
tests/test_command.py                 210      0   100%
tests/test_config_store.py             26      0   100%
tests/test_constants.py                27      0   100%
tests/test_controller.py               32      0   100%
tests/test_if_monitor.py               25      1    96%   32
tests/test_mdm_agent.py               476      0   100%
tests/test_service_discovery.py        45      6    87%   32-33, 55-56, 78-79
tests/test_settings.py                173      0   100%
tests/test_status.py                  128      8    94%   28-35
tests/test_validation.py              146      0   100%
-----------------------------------------------------------------
<<<<<<< HEAD
TOTAL                                3508    525    85%
=======
TOTAL                                3621    638    82%
>>>>>>> 190b7491
Not tested files as not MDM content or tested elsewhere:
 batadvvis.py,batstat.py,fmo_agent.py,comms_nats_discovery.py,cbma/*,debug_tests/*,comms_mesh_telemetry.py,comms_interface_info.py<|MERGE_RESOLUTION|>--- conflicted
+++ resolved
@@ -31,10 +31,6 @@
 tests/test_status.py                  128      8    94%   28-35
 tests/test_validation.py              146      0   100%
 -----------------------------------------------------------------
-<<<<<<< HEAD
-TOTAL                                3508    525    85%
-=======
 TOTAL                                3621    638    82%
->>>>>>> 190b7491
 Not tested files as not MDM content or tested elsewhere:
  batadvvis.py,batstat.py,fmo_agent.py,comms_nats_discovery.py,cbma/*,debug_tests/*,comms_mesh_telemetry.py,comms_interface_info.py