import asyncio
import client
import json
import config


async def main():
    # Connect to NATS!
    nc = await client.connect_nats()
    cmd_dict = {
        "api_version": 1,
        "role": f"{config.MODULE_ROLE}",  # sleeve, drone, gcs
        "radios": [
            {
                "radio_index": "0",
                "ssid": "test_mesh2",
                "key": "1234567890",
                "ap_mac": "00:11:22:33:44:55",
                "country": "US",  # all radios must have the same country
                "frequency": "2412",
                "frequency_mcc": "2412",  # multiradio not supporting
                "routing": "batman-adv",
<<<<<<< HEAD
<<<<<<< HEAD
                "mptcp": "disable",          # MPTCP support feature flag, enable/disable
=======
                "mptcp": "disable",
>>>>>>> Include comms.setting support for MPTCP
=======
                "mptcp": "disable",
>>>>>>> 7e67ef40
                "priority": "long_range",
                "ip": "10.20.15.3",
                "subnet": "255.255.255.0",
                "tx_power": "15",
                "mode": "mesh",  # ap+mesh_scc, mesh, halow
                "mesh_vif": "wlp2s0",
                "batman_iface": "bat0",
                "bridge": "br-lan bat0 eth1 lan1 eth0 usb0",
            },
            {
                "radio_index": "1",
                "ssid": "test_mesh",
                "key": "1234567890",
                "ap_mac": "00:11:22:33:44:55",
                "country": "US",  # all radios must have the same country
                "frequency": "5220",
                "frequency_mcc": "2412",  # multiradio not supporting
                "routing": "batman-adv",
<<<<<<< HEAD
<<<<<<< HEAD
                "mptcp": "disable",          # MPTCP support feature flag, enable/disable
=======
                "mptcp": "disable",
>>>>>>> Include comms.setting support for MPTCP
=======
                "mptcp": "disable",
>>>>>>> 7e67ef40
                "priority": "long_range",
                "ip": "10.20.15.3",
                "subnet": "255.255.255.0",
                "tx_power": "15",
                "mode": "mesh",  # ap+mesh_scc, mesh, halow
                "mesh_vif": "wlp3s0",  # this needs to be correct
                "batman_iface": "bat0",
                "bridge": "br-lan bat0 eth1 lan1 eth0 usb0",
            },
            {
                "radio_index": "2",
                "ssid": "test_mesh3",
                "key": "1234567890",
                "ap_mac": "00:11:22:33:44:55",
                "country": "US",  # all radios must have the same country
                "frequency": "5190",
                "frequency_mcc": "2412",  # multiradio not supporting
                "routing": "batman-adv",
<<<<<<< HEAD
<<<<<<< HEAD
                "mptcp": "disable",          # MPTCP support feature flag, enable/disable
=======
                "mptcp": "disable",
>>>>>>> Include comms.setting support for MPTCP
=======
                "mptcp": "disable",
>>>>>>> 7e67ef40
                "priority": "long_range",
                "ip": "10.20.15.3",
                "subnet": "255.255.255.0",
                "tx_power": "30",
                "mode": "halow",  # ap+mesh_scc, mesh, halow
                "mesh_vif": "halow1",
                "batman_iface": "bat0",
                "bridge": "br-lan bat0 eth1 lan1 eth0 usb0",
            },
        ],
<<<<<<< HEAD
<<<<<<< HEAD
        "bridge": "br-lan bat0 eth1 lan1 eth0 usb0",
=======
       
>>>>>>> Include comms.setting support for MPTCP
=======
       
>>>>>>> 7e67ef40
    }

    cmd = json.dumps(cmd_dict)
    rep = await nc.request(
        f"comms.settings.{config.MODULE_IDENTITY}", cmd.encode(), timeout=2
    )
    parameters = json.loads(rep.data)
    print(json.dumps(parameters, indent=2))

    await nc.close()
    exit(0)


if __name__ == "__main__":
    loop = asyncio.get_event_loop()
    loop.run_until_complete(main())
    loop.close()<|MERGE_RESOLUTION|>--- conflicted
+++ resolved
@@ -20,15 +20,7 @@
                 "frequency": "2412",
                 "frequency_mcc": "2412",  # multiradio not supporting
                 "routing": "batman-adv",
-<<<<<<< HEAD
-<<<<<<< HEAD
                 "mptcp": "disable",          # MPTCP support feature flag, enable/disable
-=======
-                "mptcp": "disable",
->>>>>>> Include comms.setting support for MPTCP
-=======
-                "mptcp": "disable",
->>>>>>> 7e67ef40
                 "priority": "long_range",
                 "ip": "10.20.15.3",
                 "subnet": "255.255.255.0",
@@ -47,15 +39,7 @@
                 "frequency": "5220",
                 "frequency_mcc": "2412",  # multiradio not supporting
                 "routing": "batman-adv",
-<<<<<<< HEAD
-<<<<<<< HEAD
                 "mptcp": "disable",          # MPTCP support feature flag, enable/disable
-=======
-                "mptcp": "disable",
->>>>>>> Include comms.setting support for MPTCP
-=======
-                "mptcp": "disable",
->>>>>>> 7e67ef40
                 "priority": "long_range",
                 "ip": "10.20.15.3",
                 "subnet": "255.255.255.0",
@@ -74,15 +58,7 @@
                 "frequency": "5190",
                 "frequency_mcc": "2412",  # multiradio not supporting
                 "routing": "batman-adv",
-<<<<<<< HEAD
-<<<<<<< HEAD
                 "mptcp": "disable",          # MPTCP support feature flag, enable/disable
-=======
-                "mptcp": "disable",
->>>>>>> Include comms.setting support for MPTCP
-=======
-                "mptcp": "disable",
->>>>>>> 7e67ef40
                 "priority": "long_range",
                 "ip": "10.20.15.3",
                 "subnet": "255.255.255.0",
@@ -93,15 +69,6 @@
                 "bridge": "br-lan bat0 eth1 lan1 eth0 usb0",
             },
         ],
-<<<<<<< HEAD
-<<<<<<< HEAD
-        "bridge": "br-lan bat0 eth1 lan1 eth0 usb0",
-=======
-       
->>>>>>> Include comms.setting support for MPTCP
-=======
-       
->>>>>>> 7e67ef40
     }
 
     cmd = json.dumps(cmd_dict)
