--- conflicted
+++ resolved
@@ -19,12 +19,8 @@
 from src import cbma_paths
 from src.comms_controller import CommsController
 from src.constants import Constants
-<<<<<<< HEAD
 from src.interface import Interface
-=======
-from mdm_agent import Interface
 from src import comms_config_store
->>>>>>> 19cf5f9b
 
 from controller import CBMAController
 from models.certificates import CBMACertificates
