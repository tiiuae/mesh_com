--- conflicted
+++ resolved
@@ -334,86 +334,6 @@
                 return interface.mac_address
         return None  # Interface not found in the list
 
-<<<<<<< HEAD
-=======
-    def __create_batman_interface(self, batman_if, mac_addr=None) -> None:
-        ip = IPRoute()
-        try:
-            # Check if the interface already exists
-            interface_indices = ip.link_lookup(ifname=batman_if)
-            if not interface_indices:
-                self.logger.debug(
-                    "Create interface %s, mac_addr: %s",
-                    batman_if,
-                    mac_addr if mac_addr is not None else "random",
-                )
-                # If the interface doesn't exist, create it as a Batman interface
-                if mac_addr is not None:
-                    ip.link("add", ifname=batman_if, kind="batadv", address=mac_addr)
-                else:
-                    ip.link("add", ifname=batman_if, kind="batadv")
-        except Exception as e:
-            self.logger.error(
-                "Error creating Batman interface %s: %s",
-                batman_if,
-                e,
-            )
-        finally:
-            ip.close()
-
-    def __set_batman_routing_algo(self, algo: str) -> None:
-        try:
-            subprocess.run(["batctl", "routing_algo", algo], check=True)
-        except subprocess.CalledProcessError as e:
-            self.logger.error("Error setting batman routing algo to %s: %s", algo, e)
-
-    def __configure_batman_interface(self, batman_if: str) -> None:
-        is_upper = False
-        if batman_if == self.UPPER_BATMAN:
-            is_upper = True
-        try:
-            subprocess.run(
-                ["batctl", "meshif", batman_if, "aggregation", "0"], check=True
-            )
-            subprocess.run(
-                ["batctl", "meshif", batman_if, "bridge_loop_avoidance", "1"],
-                check=True,
-            )
-
-            arp_table_setting = "1" if is_upper else "0"
-            subprocess.run(
-                [
-                    "batctl",
-                    "meshif",
-                    batman_if,
-                    "distributed_arp_table",
-                    arp_table_setting,
-                ],
-                check=True,
-            )
-
-            subprocess.run(
-                ["batctl", "meshif", batman_if, "fragmentation", "1"], check=True
-            )
-
-            subprocess.run(
-                ["batctl", "meshif", batman_if, "orig_interval", "5000"], check=True
-            )
-
-        except subprocess.CalledProcessError as e:
-            self.logger.error("Error configuring BATMAN interface: %s", e)
-
-    def __destroy_batman_interface(self, mesh_interface: str) -> None:
-        ip = IPRoute()
-        try:
-            ip.link("delete", ifname=mesh_interface)
-        except Exception as e:
-            self.logger.debug(f"Error: Unable to destroy interface {mesh_interface}.")
-            self.logger.debug(f"Exception: {str(e)}")
-        finally:
-            ip.close()
-
->>>>>>> 501aa32a
     def __shutdown_and_delete_bridge(self, bridge_name: str) -> None:
         ip = IPRoute()
         try:
@@ -585,17 +505,11 @@
         self.__batman.create_batman_interface(
             self.LOWER_BATMAN, self.__create_mac(False, self.__get_mac_addr(if_name))
         )
-<<<<<<< HEAD
-        self.__batman.configure_batman_interface(self.LOWER_BATMAN)
-        self.__batman.create_batman_interface(self.UPPER_BATMAN)
-        self.__batman.configure_batman_interface(self.UPPER_BATMAN)
-=======
         self.__configure_batman_interface(self.LOWER_BATMAN)
         self.__set_mtu_size(self.LOWER_BATMAN)
         self.__create_batman_interface(self.UPPER_BATMAN)
         self.__configure_batman_interface(self.UPPER_BATMAN)
         self.__set_mtu_size(self.UPPER_BATMAN)
->>>>>>> 501aa32a
         self.__set_interface_up(self.LOWER_BATMAN)
         self.__set_interface_up(self.UPPER_BATMAN)
         self.__create_bridge(self.BR_NAME)
