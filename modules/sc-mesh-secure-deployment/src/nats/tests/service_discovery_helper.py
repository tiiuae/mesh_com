--- conflicted
+++ resolved
@@ -10,13 +10,8 @@
 SERVICE_NAME: str = 'MDM Service'
 HOSTNAME: str = 'defaultmdm.local'
 
-<<<<<<< HEAD
-IPV4_ANY_ADDR: str = '10.10.10.10'
-IPV6_ANY_ADDR: str = '::'
-=======
 IPV4_ANY_ADDR: bytes = IPv4Address("127.0.0.1").packed
 IPV6_ANY_ADDR: bytes = IPv6Address("::1").packed
->>>>>>> 082b52a9
 
 info: Optional[ServiceInfo] = None
 zeroconf: Optional[Zeroconf] = None
