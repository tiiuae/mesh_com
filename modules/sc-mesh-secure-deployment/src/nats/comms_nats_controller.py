--- conflicted
+++ resolved
@@ -212,20 +212,8 @@
                            interface_name, operstate, mac_address.
         :return: -
         """
-<<<<<<< HEAD
-        self.logger.debug("Interface monitor cb: %s", interfaces)
-        self.__interfaces.clear()
-
-        for interface_data in interfaces:
-            interface = Interface(
-                interface_name=interface_data["interface_name"],
-                operstat=interface_data["operstate"],
-                mac_address=interface_data["mac_address"],
-            )
-            self.__interfaces.append(interface)
-=======
         with self.__lock:
-            self.__comms_controller.logger.debug("Interface monitor cb: %s", interfaces)
+            self.logger.debug("Interface monitor cb: %s", interfaces)
             self.__interfaces.clear()
 
             for interface_data in interfaces:
@@ -235,7 +223,6 @@
                     mac_address=interface_data["mac_address"],
                 )
                 self.__interfaces.append(interface)
->>>>>>> f4186ecd
 
             if self.__if_to_monitor is None:
                 self.start_service_discovery()
@@ -782,7 +769,7 @@
             if bridge_indices:
                 bridge_index = bridge_indices[0]
             else:
-                self.__comms_controller.logger.debug(
+                self.logger.debug(
                     "Cannot remove interfaces from %s as it was not found!",
                     bridge_name,
                 )
@@ -793,7 +780,7 @@
             ]
 
             if not interfaces_indices:
-                self.__comms_controller.logger.debug(
+                self.logger.debug(
                     "No interfaces to remove from the bridge %s!",
                     bridge_name,
                 )
@@ -824,7 +811,7 @@
             if bridge_indices:
                 bridge_index = bridge_indices[0]
             else:
-                self.__comms_controller.logger.debug(
+                self.logger.debug(
                     "Cannot remove interfaces from %s as it was not found!",
                     bridge_name,
                 )
@@ -834,7 +821,7 @@
             interface_indices = ip.link_lookup(ifname=interface_to_add)
 
             if not interface_indices:
-                self.__comms_controller.logger.debug(
+                self.logger.debug(
                     "Cannot add interfaces %s to bridge %s!",
                     interface_to_add,
                     bridge_name,
@@ -846,15 +833,10 @@
             ip.link("set", index=interface_index, master=bridge_index)
 
         except Exception as e:
-<<<<<<< HEAD
             self.logger.debug(
-                "Error adding interface to bridge %s!",
-=======
-            self.__comms_controller.logger.debug(
                 "Error adding interface %s to bridge %s! Error: %s",
                 interface_to_add,
                 bridge_name,
->>>>>>> f4186ecd
                 e,
             )
 
@@ -982,7 +964,7 @@
 
             for if_name, process in self.__lower_cbma_processes.items():
                 try:
-                    self.__comms_controller.logger.debug(
+                    self.logger.debug(
                         "Stopping lower CBMA process %s for interface %s",
                         process,
                         if_name,
@@ -990,13 +972,8 @@
                     if process.is_alive():
                         process.terminate()
                 except Exception as e:
-<<<<<<< HEAD
                     self.logger.error(
-                        f"Terminating process error: {e}"
-=======
-                    self.__comms_controller.logger.error(
                         f"Terminating lower CBMA process error: {e}"
->>>>>>> f4186ecd
                     )
 
             for process in self.__lower_cbma_processes.values():
@@ -1005,20 +982,13 @@
                         process.join(timeout=1.0)
                         process.kill()
                 except Exception as e:
-<<<<<<< HEAD
                     self.logger.error(
-                        f"Killing process error: {e}"
-                    )
-
-            self.logger.debug(
-=======
-                    self.__comms_controller.logger.error(
                         f"Killing lower CBMA process error: {e}"
                     )
 
             for if_name, process in self.__upper_cbma_processes.items():
                 try:
-                    self.__comms_controller.logger.debug(
+                    self.logger.debug(
                         "Stopping upper CBMA process %s for interface %s",
                         process,
                         if_name,
@@ -1026,7 +996,7 @@
                     if process.is_alive():
                         process.terminate()
                 except Exception as e:
-                    self.__comms_controller.logger.error(
+                    self.logger.error(
                         f"Terminating upper CBMA process error: {e}"
                     )
 
@@ -1036,35 +1006,30 @@
                         process.join(timeout=1.0)
                         process.kill()
                 except Exception as e:
-                    self.__comms_controller.logger.error(
+                    self.logger.error(
                         f"Killing upper CBMA process error: {e}"
                     )
-            self.__comms_controller.logger.debug(
->>>>>>> f4186ecd
+            self.logger.debug(
                 "CBMA processes terminated, continue cleanup..."
             )
             self.__cleanup_cbma()
             self.logger.debug("CBMA cleanup finished")
 
         except Exception as e:
-<<<<<<< HEAD
             self.logger.error(f"Stop CBMA error: {e}")
-=======
-            self.__comms_controller.logger.error(f"Stop CBMA error: {e}")
         finally:
             self.__cbma_set_up = False
->>>>>>> f4186ecd
 
     def __has_certificate(self, cert_path, mac) -> bool:
         certificate_path = f"{cert_path}/MAC/{mac}.crt"
 
         if not path.exists(certificate_path):
-            self.__comms_controller.logger.debug(
+            self.logger.debug(
                 "Certificate not found: %s", certificate_path
             )
             return False
 
-        self.__comms_controller.logger.debug("Certificate found: %s", certificate_path)
+        self.logger.debug("Certificate found: %s", certificate_path)
         return True
 
     def __is_cbma_feature_enabled(self) -> bool:
@@ -1099,7 +1064,7 @@
 
         # Remove interfaces without certificates lower CBMA interface list
         for interface in interfaces_without_certificate:
-            self.__comms_controller.logger.debug(
+            self.logger.debug(
                 "Interface %s doesn't have certificate!", interface.interface_name
             )
             if interface in self.__lower_cbma_interfaces:
@@ -1156,13 +1121,7 @@
             if elapsed_time >= timeout:
                 return False  # Timeout reached
 
-<<<<<<< HEAD
-        # These would tell current settings
-        print("mesh_if:", self.__comms_ctrl.settings.mesh_vif)
-        print("radio index:", self.__comms_ctrl.settings.radio_index)
-=======
             time.sleep(1)  # Sleep for 1 second before checking again
->>>>>>> f4186ecd
 
     def setup_cbma(self):
         # Cleanup CBMA before starting it
@@ -1181,7 +1140,7 @@
         self.__setup_upper_cbma()
 
         # Add interfaces to the bridge
-        bridge_setting = self.__comms_controller.settings.bridge[0]
+        bridge_setting = self.__comms_ctrl.settings.bridge[0]
         bridge_setting = bridge_setting.strip('"')
         components = bridge_setting.split()
         bridge_name = components[0]
@@ -1206,35 +1165,15 @@
     def __setup_lower_cbma(self):
         for interface in self.__lower_cbma_interfaces:
             interface_name = interface.interface_name.lower()
-<<<<<<< HEAD
-            if any(prefix in interface_name for prefix in wlan_interfaces):
-                if not self.__has_certificate(interface.mac_address):
-                    continue
-                try:
-                    index = self.__comms_ctrl.settings.mesh_vif.index(
-                        interface_name
-                    )
-                except ValueError:
-                    continue
-                process = setup_cbma.cbma(
-                    "lower",
-                    interface_name,
-                    Constants.CBMA_PORT_LOWER.value,
-                    "bat0",
-                    self.__cbm_certs_path,
-                    self.__cbma_ca_cert_path,
-                    "off",
-=======
             try:
-                index = self.__comms_controller.settings.mesh_vif.index(interface_name)
+                index = self.__comms_ctrl.settings.mesh_vif.index(interface_name)
                 wpa_supplicant_ctrl_path = (
->>>>>>> f4186ecd
                     f"/var/run/wpa_supplicant_id{index}/{interface_name}"
                 )
             except ValueError:
                 wpa_supplicant_ctrl_path = None
 
-            self.__comms_controller.logger.debug(
+            self.logger.debug(
                 "Setup lower CBMA for interface: %s, wpa_supplicant_ctrl_path: %s",
                 interface_name,
                 wpa_supplicant_ctrl_path,
@@ -1255,7 +1194,7 @@
         for interface in self.__upper_cbma_interfaces:
             interface_name = interface.interface_name.lower()
             try:
-                index = self.__comms_controller.settings.mesh_vif.index(interface_name)
+                index = self.__comms_ctrl.settings.mesh_vif.index(interface_name)
                 wpa_supplicant_ctrl_path = (
                     f"/var/run/wpa_supplicant_id{index}/{interface_name}"
                 )
@@ -1265,7 +1204,7 @@
             if self.__has_certificate(
                 self.__upper_cbma_certs_path, interface.mac_address
             ):
-                self.__comms_controller.logger.debug(
+                self.logger.debug(
                     "Using upper cbma certificate for interface %s", interface_name
                 )
                 cbma_certs_path = self.__upper_cbma_certs_path
@@ -1275,19 +1214,19 @@
                 if self.__has_certificate(
                     self.__cbma_certs_path, interface.mac_address
                 ):
-                    self.__comms_controller.logger.debug(
+                    self.logger.debug(
                         "Using lower cbma certificate as a backup for interface %s",
                         interface_name,
                     )
                     cbma_certs_path = self.__cbma_certs_path
                     cbma_ca_cert_path = self.__cbma_ca_cert_path
                 else:
-                    self.__comms_controller.logger.debug(
+                    self.logger.debug(
                         "No cbma certificate for interface %s", interface_name
                     )
                     continue
 
-            self.__comms_controller.logger.debug(
+            self.logger.debug(
                 "Setup upper CBMA for interface: %s, wpa_supplicant_ctrl_path: %s",
                 interface_name,
                 wpa_supplicant_ctrl_path,
