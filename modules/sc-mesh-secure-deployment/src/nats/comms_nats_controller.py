--- conflicted
+++ resolved
@@ -292,16 +292,8 @@
                     self.__comms_controller.logger.debug("Certificate upload failed")
             elif self.mdm_service_available:
                 await self.__loop_run_executor(executor)
-<<<<<<< HEAD
-
-            await asyncio.sleep(float(self.__interval))
-=======
-            # if not self.__certs_uploaded:
-            #    resp = self.upload_certificate_bundle()
-            #    if resp.status_code == 200:
-            #        self.__certs_uploaded = True
+
             await asyncio.sleep(float(min(self.__interval, self.__debug_config_interval)))
->>>>>>> 90a22677
 
     def __http_get_device_config(self) -> requests.Response:
         """
