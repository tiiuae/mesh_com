--- conflicted
+++ resolved
@@ -7,41 +7,6 @@
 from SpectralMgr import Spectral
 
 if __name__ == "__main__":
-<<<<<<< HEAD
-    scan_count = 0
-    missing_scan_count = 0
-    subprocess.call("rm /tmp/data*", shell=True)
-
-    # SCAN MODE: Check if scan mode arg passed, if not set to default
-    try:        
-        scan_mode = sys.argv[1].strip()
-        if(scan_mode != 'high_latency' and scan_mode != 'low_latency'):
-            scan_mode = 'default'      
-    except:
-        scan_mode = 'default'
-    
-        
-    # FREQUENCY BAND: Check if band arg passed, if not set to all bands   
-    try:
-        band = sys.argv[2].strip()
-        if(scan_mode == 'high_latency' and (band != 'band_2_4' and band != 'band_5')): # if param passed but invalid input
-            scan_mode = 'default'    
-    except:     
-        scan_mode = 'default'
-        
-
-    # CONFIG
-    with open('config_spectralscan.yaml') as file:
-      try: 
-        config = yaml.safe_load(file)
-        
-        if(scan_mode == 'low_latency'):
-            scan_channels = config[scan_mode]['channels'][0]
-            all_channels = config[scan_mode]['channels'][0]
-        elif(scan_mode == 'high_latency'):
-            scan_channels = config[scan_mode][band]['channels']
-            all_channels = config[scan_mode][band]['channels']             
-=======
 
     spec = Spectral()
     scan_count = 0
@@ -79,7 +44,6 @@
         elif(scan_mode == 'high_latency'):
             scan_channels = config[scan_mode][band]['channels']
             all_channels = config[scan_mode][band]['channels']
->>>>>>> 73003123
         else:
             scan_channels = config['default']['channels']
             all_channels = config['default']['channels']
@@ -88,18 +52,6 @@
 
 
     while (True):
-<<<<<<< HEAD
-       spec = Spectral()
-       spec.initialize_scan()
-       spec.execute_scan(scan_channels)
-       f = spec.file_open(f"/tmp/data")
-       file_stats = os.stat(f"/tmp/data")
-       channels_scanstatus = spec.read(f, file_stats.st_size, all_channels, scan_channels, scan_count, missing_scan_count)
-       scan_channels = channels_scanstatus[0]
-       missing_scan_count = channels_scanstatus[1]
-       spec.file_close(f)
-       scan_count += 1
-=======
        spec.initialize_scan()
        print(scan_channels)
        spec.execute_scan(interface, scan_channels)
@@ -108,5 +60,4 @@
        valid = spec.read(f, file_stats.st_size, scan_channels, scan_count, debug)
        spec.file_close(f)
        if(valid == 1):
-          scan_count += 1
->>>>>>> 73003123
+          scan_count += 1