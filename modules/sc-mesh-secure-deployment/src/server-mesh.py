#!/usr/bin/python

from flask import Flask, request, json
from getmac import get_mac_address
import subprocess
import netifaces
#Enable pandas after availablity of _bz2 shared lib
#import pandas as pd
import yaml
import json
import argparse
from termcolor import colored
import hashlib
import os
import sys
from typing import Dict

# Get the mesh_com config
print(os.getenv("MESH_COM_ROOT", ""))
config_path = os.path.join(os.getenv("MESH_COM_ROOT", ""), "src/mesh_com.conf")
print('> Loading yaml conf... ')
with open(config_path, 'r', encoding='UTF-8') as yamlfile:
    try:
        yaml_conf = yaml.safe_load(yamlfile)
        conf = yaml_conf['server']
        debugging = yaml_conf['debug']
    except (IOError, yaml.YAMLError) as error:
        print(error)
        sys.exit()

# Construct the argument parser
ap = argparse.ArgumentParser()

# Add the arguments to the parser
ap.add_argument("-c", "--certificate", required=True)
<<<<<<< HEAD
args: argparse.Namespace = ap.parse_args()
=======
ap.add_argument("-t","--test",required=False,default=False,action='store_true')
args = ap.parse_args()
>>>>>>> f3a67211
app = Flask(__name__)
IP_ADDRESSES = {'0.0.0.0': '10.20.15.1'}
MAC_ADDRESSES = {'00:00:00:00:00:00': '10.20.15.1'}
IP_PREFIX = '10.20.15'
SERVER_CERT = args.certificate
NOT_AUTH = {}

def Server_Test(**arg):
    if args.test:
        f = open("/opt/mesh_com/modules/sc-mesh-secure-deployment/src/testclient.txt","w")
        if arg["color"] == "Green":
            f.write("True")
            f.close()
        elif arg["Color"] == "Red":
            f.write("False")
            f.close()


@app.route('/api/add_message/<uuid>', methods=['GET', 'POST'])
def add_message(uuid):
    key = request.files['key']
    receivedKey = key.read()
<<<<<<< HEAD
    with open(SERVER_CERT, 'rb', encoding='UTF-8') as localCert:
        # Do we need the ubuntu or openwrt setup?
        aux = conf[str(uuid).lower()]
        # Requester a new IP
        ip_address = request.remote_addr
        print("> Requester IP: " + ip_address)
        # Get MAC
        mac = get_mac_address(ip=ip_address)
        if verify_certificate(localCert, receivedKey):
            print(colored('> Valid Client Certificate', 'green'))
            ip_mesh = verify_addr(ip_address)
            print('> Assigned mesh IP: ' + ip_mesh)
            if ip_mesh == IP_PREFIX + '.2':  # First node, then gateway
                aux['gateway'] = True
                add_default_route(ip_address)  # we will need to add the default route to communicate
            else:
                aux['gateway'] = False
            aux['addr'] = ip_mesh
            msg_json = json.dumps(aux)
            if debugging:
                print('> Unencrypted message: ', end='')
                print(msg_json)
            # Encrypt message use .call() to block and avoid race condition with open()
            subprocess.call(['ecies_encrypt',
                                    SERVER_CERT, msg_json],
                                   stdout=subprocess.PIPE, stderr=subprocess.PIPE)
            with open('payload.enc', 'rb', encoding='UTF-8') as enc:
                encrypt_all = enc.read()
                print('> Sending encrypted message...')
                if debugging:
                    print(encrypt_all)
                return encrypt_all + localCert.read()
=======
    localCert = open(SERVER_CERT, 'rb')
    # Do we need the ubuntu or openwrt setup?
    aux = conf[str(uuid).lower()]
    # Requester a new IP
    ip_address = request.remote_addr
    print("> Requester IP: " + ip_address)
    # Get MAC
    mac = get_mac_address(ip=ip_address)
    if verify_certificate(localCert, receivedKey):
        print(colored('> Valid Client Certificate', 'green'))
        Server_Test(color="Green")
        ip_mesh = verify_addr(ip_address)
        print('> Assigned mesh IP: ' + ip_mesh)
        if ip_mesh == IP_PREFIX + '.2':  # First node, then gateway
            aux['gateway'] = True
            add_default_route(ip_address)  # we will need to add the default route to communicate
        else:
            aux['gateway'] = False
        aux['addr'] = ip_mesh
        msg_json = json.dumps(aux)
        if debug:
            print('> Unencrypted message: ', end='')
            print(msg_json)
        # Encrypt message use .call() to block and avoid race condition with open()
        proc = subprocess.call(['ecies_encrypt',
                                SERVER_CERT, msg_json],
                               stdout=subprocess.PIPE, stderr=subprocess.PIPE)
        enc = open('payload.enc', 'rb')
        encrypt_all = enc.read()
        print('> Sending encrypted message...')
        if debug:
            print(encrypt_all)
        return encrypt_all + localCert.read()
    else:
>>>>>>> f3a67211
        NOT_AUTH[mac] = ip_address
        print(colored("Not Valid Client Certificate", 'red'))
        Server_Test(color="Red")
        return 'Not Valid Certificate'


def verify_certificate(old, new):
    """
    Here we are validating the hash of the certificate. This is giving us the integrity of the file, not if the
    certificate is valid. To validate if the certificate is valid, we need to verify the features of the certificate
    such as NotBefore, notAfter, crl file and its signature, issuer validity, if chain is there then this for all but
    for this we need to use x509 certificates.

    """
    old_md5 = hashlib.md5(old.read()).hexdigest()
    new_md5 = hashlib.md5(new).hexdigest()
    return old_md5 == new_md5


def add_default_route(ip_gateway):
    try:
        for interf in netifaces.interfaces():
            if interf.startswith(conf['mesh_inf']):
                interface = interf
        command = 'ip route add ' + IP_PREFIX + '.0/24 ' + 'via ' + ip_gateway + ' dev ' + interface
        print('> Adding default route to mesh... \'' + command + '\'')
        subprocess.call(command, shell=True)
    except:
        print("ERROR: No available interface for default route!")
        sys.exit()


def verify_addr(wan_ip):
    last_ip = IP_ADDRESSES[list(IP_ADDRESSES.keys())[-1]]  # get last ip
    last_octect = int(last_ip.split('.')[-1])  # get last ip octet
    if wan_ip not in IP_ADDRESSES:
        ip_mesh = IP_PREFIX + '.' + str(last_octect + 1)
        IP_ADDRESSES[wan_ip] = ip_mesh
    else:
        ip_mesh = IP_ADDRESSES[wan_ip]
    print('> All addresses: ', end='')
    print(IP_ADDRESSES)
    return ip_mesh


def printing_auth() -> Dict[str, str]:
    return MAC_ADDRESSES


def printing_no_auth():
    return NOT_AUTH


@app.route('/mac/<uuid>', methods=['GET', 'POST'])
def add_mac_addr(uuid):
    mac = uuid
    ip_address = request.remote_addr
    MAC_ADDRESSES[mac] = IP_ADDRESSES[ip_address]
    if '00:00:00:00:00:00' in MAC_ADDRESSES.keys():
        del MAC_ADDRESSES['00:00:00:00:00:00']
    print('> All Addresses: ', end='')
    print(MAC_ADDRESSES)
    return MAC_ADDRESSES


@app.route('/')
def debug():
    addresses_auth = printing_auth()
    table = pd.DataFrame.from_dict(addresses_auth, orient='index', columns=['Mesh IP Address'])
    table['MAC Address'] = table.index
    table.reset_index(drop=True, inplace=True)
    bes = table.to_html(classes='table table-striped', header=True, index=False)

    no_auth = printing_no_auth()
    table = pd.DataFrame.from_dict(no_auth, orient='index', columns=['IP Address'])
    table['MAC Address'] = table.index
    table.reset_index(drop=True, inplace=True)
    bes2 = table.to_html(classes='table table-striped', header=True, index=False)

    return '<h3>Authenticated Nodes</h3>' + bes + '\n' + "<h3>Not Valid Certificate Nodes</h3>" + bes2


if __name__ == '__main__':
    app.run(host='0.0.0.0', debug=True)<|MERGE_RESOLUTION|>--- conflicted
+++ resolved
@@ -10,35 +10,29 @@
 import json
 import argparse
 from termcolor import colored
+import pathlib
 import hashlib
 import os
-import sys
-from typing import Dict
 
 # Get the mesh_com config
 print(os.getenv("MESH_COM_ROOT", ""))
-config_path = os.path.join(os.getenv("MESH_COM_ROOT", ""), "src/mesh_com.conf")
+config_path=os.path.join(os.getenv("MESH_COM_ROOT", ""), "src/mesh_com.conf")
 print('> Loading yaml conf... ')
-with open(config_path, 'r', encoding='UTF-8') as yamlfile:
-    try:
-        yaml_conf = yaml.safe_load(yamlfile)
-        conf = yaml_conf['server']
-        debugging = yaml_conf['debug']
-    except (IOError, yaml.YAMLError) as error:
-        print(error)
-        sys.exit()
+try:
+    yaml_conf = yaml.safe_load(open(config_path, 'r'))
+    conf = yaml_conf['server']
+    debug = yaml_conf['debug']
+except (IOError, yaml.YAMLError) as error:
+    print(error)
+    exit()
 
 # Construct the argument parser
 ap = argparse.ArgumentParser()
 
 # Add the arguments to the parser
 ap.add_argument("-c", "--certificate", required=True)
-<<<<<<< HEAD
-args: argparse.Namespace = ap.parse_args()
-=======
 ap.add_argument("-t","--test",required=False,default=False,action='store_true')
 args = ap.parse_args()
->>>>>>> f3a67211
 app = Flask(__name__)
 IP_ADDRESSES = {'0.0.0.0': '10.20.15.1'}
 MAC_ADDRESSES = {'00:00:00:00:00:00': '10.20.15.1'}
@@ -61,40 +55,6 @@
 def add_message(uuid):
     key = request.files['key']
     receivedKey = key.read()
-<<<<<<< HEAD
-    with open(SERVER_CERT, 'rb', encoding='UTF-8') as localCert:
-        # Do we need the ubuntu or openwrt setup?
-        aux = conf[str(uuid).lower()]
-        # Requester a new IP
-        ip_address = request.remote_addr
-        print("> Requester IP: " + ip_address)
-        # Get MAC
-        mac = get_mac_address(ip=ip_address)
-        if verify_certificate(localCert, receivedKey):
-            print(colored('> Valid Client Certificate', 'green'))
-            ip_mesh = verify_addr(ip_address)
-            print('> Assigned mesh IP: ' + ip_mesh)
-            if ip_mesh == IP_PREFIX + '.2':  # First node, then gateway
-                aux['gateway'] = True
-                add_default_route(ip_address)  # we will need to add the default route to communicate
-            else:
-                aux['gateway'] = False
-            aux['addr'] = ip_mesh
-            msg_json = json.dumps(aux)
-            if debugging:
-                print('> Unencrypted message: ', end='')
-                print(msg_json)
-            # Encrypt message use .call() to block and avoid race condition with open()
-            subprocess.call(['ecies_encrypt',
-                                    SERVER_CERT, msg_json],
-                                   stdout=subprocess.PIPE, stderr=subprocess.PIPE)
-            with open('payload.enc', 'rb', encoding='UTF-8') as enc:
-                encrypt_all = enc.read()
-                print('> Sending encrypted message...')
-                if debugging:
-                    print(encrypt_all)
-                return encrypt_all + localCert.read()
-=======
     localCert = open(SERVER_CERT, 'rb')
     # Do we need the ubuntu or openwrt setup?
     aux = conf[str(uuid).lower()]
@@ -129,7 +89,6 @@
             print(encrypt_all)
         return encrypt_all + localCert.read()
     else:
->>>>>>> f3a67211
         NOT_AUTH[mac] = ip_address
         print(colored("Not Valid Client Certificate", 'red'))
         Server_Test(color="Red")
@@ -152,6 +111,7 @@
 def add_default_route(ip_gateway):
     try:
         for interf in netifaces.interfaces():
+            # TODO: what it if doesn't start with wlan???
             if interf.startswith(conf['mesh_inf']):
                 interface = interf
         command = 'ip route add ' + IP_PREFIX + '.0/24 ' + 'via ' + ip_gateway + ' dev ' + interface
@@ -159,7 +119,7 @@
         subprocess.call(command, shell=True)
     except:
         print("ERROR: No available interface for default route!")
-        sys.exit()
+        exit()
 
 
 def verify_addr(wan_ip):
@@ -175,7 +135,7 @@
     return ip_mesh
 
 
-def printing_auth() -> Dict[str, str]:
+def printing_auth():
     return MAC_ADDRESSES
 
 
