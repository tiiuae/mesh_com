--- conflicted
+++ resolved
@@ -32,13 +32,7 @@
 IP_ADDRESSES = {'0.0.0.0': '10.20.15.1'}
 MAC_ADDRESSES = {'00:00:00:00:00:00': '10.20.15.1'}
 IP_PREFIX = '10.20.15'
-<<<<<<< HEAD
-SERVER_CERT = args.certificate
-=======
-
 SERVER_CERT = '/etc/ssl/certs/' + args.certificate
-
->>>>>>> 70a346d8
 NOT_AUTH = {}
 
 
