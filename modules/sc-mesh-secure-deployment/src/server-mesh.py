#!/usr/bin/python

from flask import Flask, request, json
from getmac import get_mac_address
import subprocess
import netifaces
#Enable pandas after availablity of _bz2 shared lib
#import pandas as pd
import yaml
import json
import argparse
from termcolor import colored
import pathlib
import hashlib
import os

# Construct the argument parser
ap = argparse.ArgumentParser()

# Add the arguments to the parser
ap.add_argument("-c", "--certificate", required=True)
ap.add_argument("-m", "--mode", required=True)
args = ap.parse_args()
# Get the mesh_com config
print(os.getenv("MESH_COM_ROOT", ""))
mesh_mode = args.mode
if mesh_mode == '11s':
    config_path=os.path.join(os.getenv("MESH_COM_ROOT", ""), "src/mesh_com.conf")
elif mesh_mode == 'ibss':
    config_path=os.path.join(os.getenv("MESH_COM_ROOT", ""), "src/mesh_com_11s.conf")

print('> Loading yaml conf... ')
try:
    yaml_conf = yaml.safe_load(open(config_path, 'r'))
    conf = yaml_conf['server']
    debug = yaml_conf['debug']
except (IOError, yaml.YAMLError) as error:
    print(error)
    exit()
<<<<<<< HEAD
=======

# Construct the argument parser
ap = argparse.ArgumentParser()

# Add the arguments to the parser
ap.add_argument("-c", "--certificate", required=True)
ap.add_argument("-t","--test",required=False,default=False,action='store_true')
args = ap.parse_args()
>>>>>>> 2a4a42f4
app = Flask(__name__)
IP_ADDRESSES = {'0.0.0.0': '10.20.15.1'}
MAC_ADDRESSES = {'00:00:00:00:00:00': '10.20.15.1'}
IP_PREFIX = '10.20.15'
SERVER_CERT = args.certificate
NOT_AUTH = {}

def Server_Test(**arg):
    if args.test:
        f = open("/opt/mesh_com/modules/sc-mesh-secure-deployment/src/testclient.txt","w")
        if arg["color"] == "Green":
            f.write("True")
            f.close()
        elif arg["Color"] == "Red":
            f.write("False")
            f.close()


@app.route('/api/add_message/<uuid>', methods=['GET', 'POST'])
def add_message(uuid):
    key = request.files['key']
    receivedKey = key.read()
    localCert = open(SERVER_CERT, 'rb')
    # Do we need the ubuntu or openwrt setup?
    aux = conf[str(uuid).lower()]
    # Requester a new IP
    ip_address = request.remote_addr
    print("> Requester IP: " + ip_address)
    # Get MAC
    mac = get_mac_address(ip=ip_address)
    if verify_certificate(localCert, receivedKey):
        print(colored('> Valid Client Certificate', 'green'))
        Server_Test(color="Green")
        ip_mesh = verify_addr(ip_address)
        print('> Assigned mesh IP: ' + ip_mesh)
        if ip_mesh == IP_PREFIX + '.2':  # First node, then gateway
            aux['gateway'] = True
            add_default_route(ip_address)  # we will need to add the default route to communicate
        else:
            aux['gateway'] = False
        aux['addr'] = ip_mesh
        msg_json = json.dumps(aux)
        if debug:
            print('> Unencrypted message: ', end='')
            print(msg_json)
        # Encrypt message use .call() to block and avoid race condition with open()
        proc = subprocess.call(['ecies_encrypt',
                                SERVER_CERT, msg_json],
                               stdout=subprocess.PIPE, stderr=subprocess.PIPE)
        enc = open('payload.enc', 'rb')
        encrypt_all = enc.read()
        print('> Sending encrypted message...')
        if debug:
            print(encrypt_all)
        return encrypt_all + localCert.read()
    else:
        NOT_AUTH[mac] = ip_address
        print(colored("Not Valid Client Certificate", 'red'))
        Server_Test(color="Red")
        return 'Not Valid Certificate'


def verify_certificate(old, new):
    """
    Here we are validating the hash of the certificate. This is giving us the integrity of the file, not if the
    certificate is valid. To validate if the certificate is valid, we need to verify the features of the certificate
    such as NotBefore, notAfter, crl file and its signature, issuer validity, if chain is there then this for all but
    for this we need to use x509 certificates.

    """
    old_md5 = hashlib.md5(old.read()).hexdigest()
    new_md5 = hashlib.md5(new).hexdigest()
    return old_md5 == new_md5


def add_default_route(ip_gateway):
    try:
        for interf in netifaces.interfaces():
            # TODO: what it if doesn't start with wlan???
            if interf.startswith(conf['mesh_inf']):
                interface = interf
        command = 'ip route add ' + IP_PREFIX + '.0/24 ' + 'via ' + ip_gateway + ' dev ' + interface
        print('> Adding default route to mesh... \'' + command + '\'')
        subprocess.call(command, shell=True)
    except:
        print("ERROR: No available interface for default route!")
        exit()


def verify_addr(wan_ip):
    last_ip = IP_ADDRESSES[list(IP_ADDRESSES.keys())[-1]]  # get last ip
    last_octect = int(last_ip.split('.')[-1])  # get last ip octet
    if wan_ip not in IP_ADDRESSES:
        ip_mesh = IP_PREFIX + '.' + str(last_octect + 1)
        IP_ADDRESSES[wan_ip] = ip_mesh
    else:
        ip_mesh = IP_ADDRESSES[wan_ip]
    print('> All addresses: ', end='')
    print(IP_ADDRESSES)
    json_object = json.dumps(IP_ADDRESSES,indent = 4)

    with open("/opt/mesh_com/modules/sc-mesh-secure-deployment/src/file.json","w") as outfile:
        outfile.write(json_object)
    return ip_mesh


def printing_auth():
    return MAC_ADDRESSES


def printing_no_auth():
    return NOT_AUTH


@app.route('/mac/<uuid>', methods=['GET', 'POST'])
def add_mac_addr(uuid):
    mac = uuid
    ip_address = request.remote_addr
    MAC_ADDRESSES[mac] = IP_ADDRESSES[ip_address]
    if '00:00:00:00:00:00' in MAC_ADDRESSES.keys():
        del MAC_ADDRESSES['00:00:00:00:00:00']
    print('> All Addresses: ', end='')
    print(MAC_ADDRESSES)
    return MAC_ADDRESSES


@app.route('/')
def debug():
    addresses_auth = printing_auth()
    table = pd.DataFrame.from_dict(addresses_auth, orient='index', columns=['Mesh IP Address'])
    table['MAC Address'] = table.index
    table.reset_index(drop=True, inplace=True)
    bes = table.to_html(classes='table table-striped', header=True, index=False)

    no_auth = printing_no_auth()
    table = pd.DataFrame.from_dict(no_auth, orient='index', columns=['IP Address'])
    table['MAC Address'] = table.index
    table.reset_index(drop=True, inplace=True)
    bes2 = table.to_html(classes='table table-striped', header=True, index=False)

    return '<h3>Authenticated Nodes</h3>' + bes + '\n' + "<h3>Not Valid Certificate Nodes</h3>" + bes2


if __name__ == '__main__':
    app.run(host='0.0.0.0', debug=True)<|MERGE_RESOLUTION|>--- conflicted
+++ resolved
@@ -19,6 +19,7 @@
 
 # Add the arguments to the parser
 ap.add_argument("-c", "--certificate", required=True)
+ap.add_argument("-t","--test",required=False,default=False,action='store_true')
 ap.add_argument("-m", "--mode", required=True)
 args = ap.parse_args()
 # Get the mesh_com config
@@ -37,17 +38,7 @@
 except (IOError, yaml.YAMLError) as error:
     print(error)
     exit()
-<<<<<<< HEAD
-=======
 
-# Construct the argument parser
-ap = argparse.ArgumentParser()
-
-# Add the arguments to the parser
-ap.add_argument("-c", "--certificate", required=True)
-ap.add_argument("-t","--test",required=False,default=False,action='store_true')
-args = ap.parse_args()
->>>>>>> 2a4a42f4
 app = Flask(__name__)
 IP_ADDRESSES = {'0.0.0.0': '10.20.15.1'}
 MAC_ADDRESSES = {'00:00:00:00:00:00': '10.20.15.1'}
