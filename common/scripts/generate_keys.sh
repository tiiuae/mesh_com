--- conflicted
+++ resolved
@@ -32,91 +32,49 @@
  then
   echo "Token exists"
   token_label=$(echo "$softhsm2_output" | grep 'Label:' | sed 's/^.*: //')
-<<<<<<< HEAD
-  softhsm2-util --slot 1 --delete-token --token $token_label
-=======
   softhsm2-util --slot 1 --delete-token --token "$token_label"
->>>>>>> 995587ff
 else
   echo "No Token exists"
 fi
 
 #random pin 
-<<<<<<< HEAD
-pin=$((1 + $RANDOM % 99999999999))
-
-#delete keys
-keys=$(pkcs11-tool --module=$LIB -O --login --pin $pin)
-=======
 pin=$((1 + RANDOM % 99999999999))
 
 #delete keys
 keys=$(pkcs11-tool --module="$LIB" -O --login --pin "$pin")
->>>>>>> 995587ff
 if [ ${#keys} -ne 0  ]
 then
   echo "Keys Found"
   echo "Deleting old keys"
-<<<<<<< HEAD
-  pkcs11-tool --module=$LIB --login --pin $pin --delete-object --type privkey --id 01
-  pkcs11-tool --module=$LIB --login --pin $pin --delete-object --type pubkey --id 01
-fi
-
-#intialize token
-softhsm2-util --init-token --slot 0 --label secccoms --pin $pin --so-pin $pin ## this should be done before?
-=======
   pkcs11-tool --module="$LIB" --login --pin "$pin" --delete-object --type privkey --id 01
   pkcs11-tool --module="$LIB" --login --pin "$pin" --delete-object --type pubkey --id 01
 fi
 
 #intialize token
 softhsm2-util --init-token --slot 0 --label secccoms --pin "$pin" --so-pin "$pin" ## this should be done before?
->>>>>>> 995587ff
 
 
 if [ -z "$1" ] # label or ID
    then
     mesh_if=wlp1s0
     mesh_if_mac="$(ip -brief link | grep "$mesh_if" | awk '{print $3; exit}')"
-<<<<<<< HEAD
-    uid=$(echo -n $mesh_if_mac | b2sum -l 32)
-    uid=${uid::-1};
-    LABEL=$uid
-   else
-     LABEL=$1
-=======
     uid=$(echo -n "$mesh_if_mac" | b2sum -l 32)
     uid=${uid::-1};
     LABEL="$uid"
    else
      LABEL="$1"
->>>>>>> 995587ff
 fi
 
 #generate keys
 echo "Generating new keys"
 #pkcs11-tool --keypairgen --key-type="RSA:4096"  --login --pin=$pin --module=$LIB --label=$LABEL --id=01
-<<<<<<< HEAD
-pkcs11-tool --keypairgen --key-type="EC:prime256v1"  --login --pin=$pin --module=$LIB --label=$LABEL --id=01 #for EC
-#export to der
-pkcs11-tool --read-object --id 01 --type pubkey --module=$LIB --output-file /etc/ssl/certs/mesh_cert.der
-=======
 pkcs11-tool --keypairgen --key-type="EC:prime256v1"  --login --pin="$pin" --module="$LIB" --label="$LABEL" --id=01 #for EC
 #export to der
 pkcs11-tool --read-object --id 01 --type pubkey --module="$LIB" --output-file /etc/ssl/certs/mesh_cert.der
->>>>>>> 995587ff
 
 output_path="/opt"
 
 ### Check if a directory does not exist ###
-<<<<<<< HEAD
-if [ ! -d $output_path ]
-then
-  mkdir -p $output_path
-fi
-
-echo $pin | openssl enc -aes-256-cbc -md sha256 -a -pbkdf2 -iter 100000 -salt -pass pass:$LABEL > $output_path/output.txt
-=======
 if [ ! -d "$output_path" ]
 then
   mkdir -p "$output_path"
@@ -128,5 +86,4 @@
 
 #openssl aes-256-cbc -md sha256 -salt -a -pbkdf2 -iter 100000  -d  -k "$LABEL" -in "$output_path"/output.txt
 
->>>>>>> 995587ff
 
