--- conflicted
+++ resolved
@@ -2,15 +2,9 @@
 ################################################################################
 # Creates dhcp conf, configures interface ip, and configures routing for mesh AP
 ################################################################################
-<<<<<<< HEAD
-subnet=$(awk -F"." '{print $1"."$2"."$3".0"}'<<<$2)
-range1=$(awk -F"." '{print $1"."$2"."$3".2"}'<<<$2)
-range2=$(awk -F"." '{print $1"."$2"."$3".16"}'<<<$2)
-=======
 subnet=$(awk -F"." '{print $1"."$2"."$3".0"}'<<<"$2")
 range1=$(awk -F"." '{print $1"."$2"."$3".2"}'<<<"$2")
 range2=$(awk -F"." '{print $1"."$2"."$3".16"}'<<<"$2")
->>>>>>> 995587ff
 # Configure dhcp
 #wpa_supplicant -i $1 -c /etc/wpa_supplicant/wpa_supplicant-$1.conf -B
 /usr/sbin/hostapd -B /var/run/hostapd.conf -f /tmp/hostapd.log
@@ -21,20 +15,11 @@
   option routers $2;
 }
 EOF
-<<<<<<< HEAD
-ifconfig "$1" $2
-route add default gw $2 $1
-=======
 ifconfig "$1" "$2"
 route add default gw "$2" $1
->>>>>>> 995587ff
 echo "DHCPDARGS=$1" > /etc/sysconfig/dhcpd
 killall dhcpd
 dhcpd -cf /etc/dhcp/dhcpd.conf
 # output all traffic from $2.10.0.0/24 to bat0 (i.e. mesh inf with a gw route)
 sysctl -w net.ipv4.ip_forward=1
-<<<<<<< HEAD
-iptables -t nat -A POSTROUTING -s $2/24 -o bat0 -j MASQUERADE
-=======
-iptables -t nat -A POSTROUTING -s "$2"/24 -o bat0 -j MASQUERADE
->>>>>>> 995587ff
+iptables -t nat -A POSTROUTING -s "$2"/24 -o bat0 -j MASQUERADE